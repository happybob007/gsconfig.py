from geoserver.resource import FeatureType, Coverage
from geoserver.support import ResourceInfo, get_xml, atom_link
from geoserver.workspace import Workspace

class DataStore:
  """
  XXX represents a Datastore in GeoServer
  """
  resource_type = 'dataStore'
<<<<<<< HEAD

  def __init__(self,catalog,node,workspace=None):
=======
  def __init__(self,catalog,node, workspace=None):
>>>>>>> 9d1224d3
    self.name = node.find("name").text
    self.catalog = catalog
    if workspace is not None:
      self.workspace = workspace
    else:
        ws = node.find("workspace/name").text
        href = node.find("workspace/{http://www.w3.org/2005/Atom}link").get("href")
        self.workspace = Workspace(self.catalog,ws, href)
<<<<<<< HEAD
      ws = node.find("workspace/name").text
      href = node.find("workspace/{http://www.w3.org/2005/Atom}link").get("href")
      self.workspace = Workspace(ws, href)
=======

>>>>>>> 9d1224d3
    link = node.find("{http://www.w3.org/2005/Atom}link")
    if link is not None and "href" in link.attrib:
      self.href = link.attrib["href"]
      self.update()
    else:
     self.enabled = node.find("enabled") == "true"
     self.connection_parameters = [
          (entry.get("key"), entry.text) for entry in node.findall("connectionParameters/entry")
      ]
     self.feature_type_url = atom_link(node.find("featureTypes"))

  def update(self):
    node = get_xml(self.href)
    self.enabled = node.find("enabled") == "true"
    self.connection_parameters = [
        (entry.get("key"), entry.text) for entry in node.findall("connectionParameters/entry")
    ]
    self.feature_type_url = atom_link(node.find("featureTypes"))

  def delete(self): 
    raise NotImplementedError()

  def get_resources(self):
    node = get_xml(self.feature_type_url)
    types = node.findall("featureType")
    return [FeatureType(self.catalog,ft, self) for ft in types]

  def __repr__(self):
    return "DataStore[%s:%s]" % (self.workspace.name, self.name)

class CoverageStore(ResourceInfo):
  """
  XXX 
  """
  resource_type = 'coverageStore'

  def __init__(self,catalog,node, workspace=None):
    self.catalog  = catalog 
    self.name = node.find("name").text
    if workspace is not None:
        self.workspace = workspace
    else:
        name = node.find("name").text
        href = atom_link(node.find("workspace"))
        self.workspace = Workspace(self.catalog,name, href)

    link = node.find("{http://www.w3.org/2005/Atom}link")
    if link is not None and "href" in link.attrib:
      self.href = link.attrib["href"]
      self.update()
    else:
      self.type = node.find("type").text
      self.enabled = node.find("enabled").text == "true"
      self.data_url = node.find("url").text
      self.coverage_url = atom_link(node.find("coverages"))

  def update(self):
    ResourceInfo.update(self)
    self.data_url = self.metadata.find("url").text
    self.coverage_url = atom_link(self.metadata.find("coverages"))
  
<<<<<<< HEAD
  def delete(self):
    print self
=======
>>>>>>> 9d1224d3

  def get_resources(self):
    response = get_xml(self.coverage_url)
    types = response.findall("coverage")
    return [Coverage(self.catalog,cov, self) for cov in types]

  def __repr__(self):
    return "CoverageStore[%s:%s]" % (self.workspace.name, self.name)
<|MERGE_RESOLUTION|>--- conflicted
+++ resolved
@@ -7,12 +7,8 @@
   XXX represents a Datastore in GeoServer
   """
   resource_type = 'dataStore'
-<<<<<<< HEAD
 
-  def __init__(self,catalog,node,workspace=None):
-=======
   def __init__(self,catalog,node, workspace=None):
->>>>>>> 9d1224d3
     self.name = node.find("name").text
     self.catalog = catalog
     if workspace is not None:
@@ -21,13 +17,6 @@
         ws = node.find("workspace/name").text
         href = node.find("workspace/{http://www.w3.org/2005/Atom}link").get("href")
         self.workspace = Workspace(self.catalog,ws, href)
-<<<<<<< HEAD
-      ws = node.find("workspace/name").text
-      href = node.find("workspace/{http://www.w3.org/2005/Atom}link").get("href")
-      self.workspace = Workspace(ws, href)
-=======
-
->>>>>>> 9d1224d3
     link = node.find("{http://www.w3.org/2005/Atom}link")
     if link is not None and "href" in link.attrib:
       self.href = link.attrib["href"]
@@ -89,11 +78,6 @@
     self.data_url = self.metadata.find("url").text
     self.coverage_url = atom_link(self.metadata.find("coverages"))
   
-<<<<<<< HEAD
-  def delete(self):
-    print self
-=======
->>>>>>> 9d1224d3
 
   def get_resources(self):
     response = get_xml(self.coverage_url)
