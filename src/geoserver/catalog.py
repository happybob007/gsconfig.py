--- conflicted
+++ resolved
@@ -1,12 +1,9 @@
 from geoserver.layer import Layer
 from geoserver.store import DataStore, CoverageStore
 from geoserver.style import Style
-<<<<<<< HEAD
 from geoserver.support import get_xml, prepare_upload_bundle
-=======
 from geoserver.layergroup import LayerGroup
 from geoserver.support import get_xml
->>>>>>> 9d1224d3
 from geoserver.workspace import Workspace
 
 from os import unlink
